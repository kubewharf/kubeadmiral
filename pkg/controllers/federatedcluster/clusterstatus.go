--- conflicted
+++ resolved
@@ -85,12 +85,6 @@
 	}
 
 	discoveryClient := clusterKubeClient.Discovery()
-<<<<<<< HEAD
-=======
-	oldClusterStatus := cluster.Status.DeepCopy()
-	cluster = cluster.DeepCopy()
->>>>>>> 57a5a43a
-
 	oldClusterStatus := cluster.Status.DeepCopy()
 	cluster = cluster.DeepCopy()
 	conditionTime := metav1.Now()
@@ -159,29 +153,6 @@
 	if isReadyStatusChanged(oldClusterStatus, readyStatus) {
 		switch readyStatus {
 		case corev1.ConditionTrue:
-<<<<<<< HEAD
-			c.eventRecorder.Eventf(cluster, corev1.EventTypeNormal, readyReason, readyMessage)
-		case corev1.ConditionFalse, corev1.ConditionUnknown:
-			c.eventRecorder.Eventf(cluster, corev1.EventTypeWarning, readyReason, readyMessage)
-		}
-	}
-
-	return 0, nil
-}
-
-func isReadyStatusChanged(clusterStatus *fedcorev1a1.FederatedClusterStatus, readyStatus corev1.ConditionStatus) bool {
-	for _, condition := range clusterStatus.Conditions {
-		if condition.Type == fedcorev1a1.ClusterReady {
-			if condition.Status == readyStatus {
-				return false
-			} else {
-				return true
-			}
-		}
-	}
-
-	return true
-=======
 			c.eventRecorder.Eventf(cluster, readyReason, readyMessage, "Cluster is ready")
 		case corev1.ConditionFalse:
 			c.eventRecorder.Eventf(cluster, readyReason, readyMessage, "Cluster is not ready")
@@ -191,7 +162,6 @@
 	}
 
 	return nil
->>>>>>> 57a5a43a
 }
 
 func isReadyStatusChanged(clusterStatus *fedcorev1a1.FederatedClusterStatus, readyStatus corev1.ConditionStatus) bool {
